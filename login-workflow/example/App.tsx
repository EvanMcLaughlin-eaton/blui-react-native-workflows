import React from 'react';

import { createStackNavigator } from '@react-navigation/stack';
import { ExampleHome } from './src/screens/ExampleHome';

import {
    SecurityContextProvider,
    AuthNavigationContainer,
    AuthUIContextProvider,
    useSecurityActions,
} from '@pxblue/react-native-auth-workflow';
import { ProjectAuthUIActions } from './src/actions/AuthUIActions';
import { ProjectRegistrationUIActions } from './src/actions/RegistrationUIActions';

import { useLinking } from '@react-navigation/native';
import { authLinkMapping, resolveInitialState } from './src/navigation/DeepLinking';

import { /*Button,*/ Provider as ThemeProvider } from 'react-native-paper';
// import { H3 } from '@pxblue/react-native-components';

import * as PXBThemes from '@pxblue/react-native-themes';
<<<<<<< HEAD
import { CustomAccountDetails, CustomAccountDetailsTwo } from './src/screens/CustomRegistrationForm';
=======
// import { SafeAreaView, useSafeAreaInsets } from 'react-native-safe-area-context';
// import { Terms } from './src/screens/Terms';
>>>>>>> 8b3bd65d

const Stack = createStackNavigator();

export const AuthUIConfiguration: React.FC = (props) => {
    const securityContextActions = useSecurityActions();

    return (
        <AuthUIContextProvider
            authActions={ProjectAuthUIActions(securityContextActions)}
            registrationActions={ProjectRegistrationUIActions}
            allowDebugMode={true}
            htmlEula={false}
            contactEmail={'something@email.com'}
            contactPhone={'1-800-123-4567'}
            contactPhoneLink={'1-800-123-4567'}
<<<<<<< HEAD
            customAccountDetails={[CustomAccountDetails, CustomAccountDetailsTwo]}
            // projectImage={require('./src/assets/images/some_image.png')}
=======
            // showCybersecurityBadge={false}
            // showContactSupport={false}
            // showRememberMe={false}
            // loginFooter={(navigation: any): JSX.Element => (
            //     <Button style={{}} onPress={(): void => navigation.navigate('Terms')}>
            //         Terms of Service
            //     </Button>
            // )}
            // loginHeader={<SafeAreaView><H3 style={{ marginLeft: 20 }}>My Project</H3></SafeAreaView>}
            // projectImage={require('./src/images/eaton.png')}
            // enableResetPassword={false}
            // showSelfRegistration={false}
            // enableInviteRegistration={false}
            // background={{
            //     backgroundImage: require('./src/images/eaton_stacked_logo.png'),
            //     // @ts-ignore
            //     backgroundColor: 'rgba(255,165,0,0.3)',
            //     backgroundSize: 120,
            // }}
>>>>>>> 8b3bd65d
        >
            {props.children}
        </AuthUIContextProvider>
    );
};

export const App: React.FC = () => {
    const ref = React.useRef(null);
    const { getInitialState } = useLinking(ref, authLinkMapping);
    const [initialState, setInitialState] = React.useState();
    React.useEffect(() => {
        resolveInitialState(getInitialState, setInitialState);
    }, [getInitialState]);

    return (
        <ThemeProvider theme={PXBThemes.blue}>
            <SecurityContextProvider>
                <AuthUIConfiguration>
                    <AuthNavigationContainer
                        initialState={initialState}
                        ref={ref}
                        // @ts-ignore
                        // extraRoutes={[<Stack.Screen key={'Terms-Screen'} name="Terms" component={Terms} />]}
                    >
                        <Stack.Navigator initialRouteName="Home" headerMode={'none'}>
                            <Stack.Screen name="Home" component={ExampleHome} />
                        </Stack.Navigator>
                    </AuthNavigationContainer>
                </AuthUIConfiguration>
            </SecurityContextProvider>
        </ThemeProvider>
    );
};<|MERGE_RESOLUTION|>--- conflicted
+++ resolved
@@ -19,12 +19,9 @@
 // import { H3 } from '@pxblue/react-native-components';
 
 import * as PXBThemes from '@pxblue/react-native-themes';
-<<<<<<< HEAD
 import { CustomAccountDetails, CustomAccountDetailsTwo } from './src/screens/CustomRegistrationForm';
-=======
 // import { SafeAreaView, useSafeAreaInsets } from 'react-native-safe-area-context';
 // import { Terms } from './src/screens/Terms';
->>>>>>> 8b3bd65d
 
 const Stack = createStackNavigator();
 
@@ -40,10 +37,7 @@
             contactEmail={'something@email.com'}
             contactPhone={'1-800-123-4567'}
             contactPhoneLink={'1-800-123-4567'}
-<<<<<<< HEAD
             customAccountDetails={[CustomAccountDetails, CustomAccountDetailsTwo]}
-            // projectImage={require('./src/assets/images/some_image.png')}
-=======
             // showCybersecurityBadge={false}
             // showContactSupport={false}
             // showRememberMe={false}
@@ -63,7 +57,6 @@
             //     backgroundColor: 'rgba(255,165,0,0.3)',
             //     backgroundSize: 120,
             // }}
->>>>>>> 8b3bd65d
         >
             {props.children}
         </AuthUIContextProvider>

{
    "name": "@pxblue/react-native-auth-workflow",
    "description": "Re-usable workflow components for Authentication and Registration within Eaton applications.",
<<<<<<< HEAD
    "version": "3.2.0",
=======
    "version": "3.1.0",
>>>>>>> 549c9274
    "license": "BSD-3-Clause",
    "author": {
        "name": "PX Blue",
        "email": "pxblue@eaton.com"
    },
    "homepage": "https://github.com/pxblue/react-native-workflows/tree/master/login-workflow",
    "repository": {
        "type": "git",
        "url": "https://github.com/pxblue/react-native-workflows/tree/master/login-workflow"
    },
    "prettier": "@pxblue/prettier-config",
    "main": "lib/commonjs/index.js",
    "module": "lib/module/index.js",
    "types": "lib/typescript/src/index.d.ts",
    "files": [
        "lib",
        "CHANGELOG.md",
        "LICENSES.json",
        "LICENSE.md",
        "package.json"
    ],
    "scripts": {
        "initialize": "bash scripts/initializeSubmodule.sh",
        "install:dependencies": "yarn install:dependencies-ios",
        "install:dependencies-ios": "yarn && cd example && yarn && cd ios && pod install && cd ../../shared-auth && yarn && cd .. && yarn link:shared",
        "install:dependencies-android": "yarn && cd example && yarn && cd ../shared-auth && yarn && cd .. && yarn link:shared",
        "link:workflows": "bash ./scripts/linkWorkflow.sh",
        "link:shared": "bash ./scripts/linkShared.sh",
        "start:example": "yarn start:example-ios",
        "start:example-ios": "yarn initialize && yarn install:dependencies-ios && yarn build && yarn link:workflows && cd example && yarn ios",
        "start:example-android": "yarn initialize && yarn install:dependencies-android && yarn build && yarn link:workflows && cd example && yarn android",
        "test": "jest src",
        "lint": "eslint \"**/**/*.{tsx,ts}\"",
        "prettier": "prettier \"**/**.{tsx,ts,js,json}\" --write",
        "prettier:check": "prettier \"**/**.{tsx,ts,js,json}\" --check",
        "build": "bob build",
        "generate:licenses": "npm-license-crawler -onlyDirectDependencies --exclude ./shared-auth --exclude ./example -json LICENSES.json",
        "validate": "yarn prettier && yarn lint && yarn typescript && yarn test",
        "precommit": "yarn validate && yarn generate:licenses",
        "update:submodule": "git submodule update --remote",
        "typescript": "tsc --noEmit",
        "publish:package": "set npm_config_yes=true && npx -p @pxblue/publish pxb-publish"
    },
    "dependencies": {
        "@pxblue/react-auth-shared": "^3.1.0",
        "react-native-status-bar-height": "^2.5.0"
    },
    "peerDependencies": {
        "@pxblue/colors": "^3.0.0",
        "@pxblue/react-native-components": "^4.1.1 || ^5.0.0",
        "@react-navigation/native": "^5.1.1",
        "@react-navigation/stack": "^5.2.3",
        "date-fns": "^2.14.0",
        "i18next": "^20.0.0",
        "react": "^16.13.1 || ^17.0.0",
        "react-i18next": "^11.3.4",
        "react-native": "^0.63.2 || ^0.64.0",
        "react-native-keyboard-aware-scroll-view": "~0.9.1",
        "react-native-pager-view": "^5.0.0",
        "react-native-paper": "^4.0.0",
        "react-native-vector-icons": "^7.0.0 || ^8.0.0",
        "react-native-webview": "^10.3.2 || ^11.0.0"
    },
    "devDependencies": {
        "@babel/core": "^7.9.0",
        "@babel/runtime": "^7.9.2",
        "@pxblue/colors": "^3.0.0",
        "@pxblue/eslint-config": "^2.0.4",
        "@pxblue/prettier-config": "^1.0.2",
        "@pxblue/react-native-components": "^5.0.0",
        "@react-native-async-storage/async-storage": "^1.14.1",
        "@react-native-community/bob": "^0.10.0",
        "@react-native-community/masked-view": "^0.1.7",
        "@react-navigation/native": "^5.1.1",
        "@react-navigation/stack": "^5.2.3",
        "@types/color": "^3.0.1",
        "@types/enzyme": "^3.10.5",
        "@types/enzyme-adapter-react-16": "^1.0.6",
        "@types/jest": "^24.0.0",
        "@types/node": "^14.11.0",
        "@types/react-native": "^0.63.0",
        "@types/react-native-vector-icons": "^6.4.5",
        "@types/react-test-renderer": "^17.0.0",
        "@typescript-eslint/eslint-plugin": "^4.0.0",
        "@typescript-eslint/parser": "^4.0.0",
        "babel-jest": "^25.0.0",
        "date-fns": "^2.11.1",
        "enzyme": "^3.11.0",
        "enzyme-adapter-react-16": "^1.15.2",
        "enzyme-to-json": "^3.4.4",
        "eslint": "^7.0.0",
        "eslint-config-prettier": "^8.0.0",
        "eslint-plugin-react": "^7.19.0",
        "eslint-plugin-react-hooks": "^4.0.0",
        "i18next": "^20.0.0",
        "identity-obj-proxy": "^3.0.0",
        "jest": "^24.0.0",
        "jest-enzyme": "^7.1.2",
        "jest-junit": "^10.0.0",
        "jsdom": "^16.2.2",
        "metro-react-native-babel-preset": "^0.56.0",
        "npm-license-crawler": "^0.2.1",
        "prettier": "^2.0.4",
        "react": "^16.0.0",
        "react-dom": "^16.0.0",
        "react-i18next": "^11.3.4",
        "react-native": "^0.63.2",
        "react-native-gesture-handler": "^1.6.1",
        "react-native-keyboard-aware-scroll-view": "^0.9.1",
        "react-native-pager-view": "^5.0.0",
        "react-native-paper": "^4.7.2",
        "react-native-safe-area-context": "^3.0.0",
        "react-native-screens": "^3.0.0",
        "react-native-vector-icons": "^8.0.0",
        "react-native-webview": "^11.0.0",
        "react-test-renderer": "^16.0.0",
        "typescript": "^4.0.0"
    },
    "jest": {
        "snapshotSerializers": [
            "enzyme-to-json/serializer"
        ],
        "preset": "react-native",
        "verbose": true,
        "testURL": "http://localhost/",
        "setupFiles": [
            "./node_modules/react-native-gesture-handler/jestSetup.js",
            "./jestSetupFile.js"
        ],
        "setupFilesAfterEnv": [
            "<rootDir>setup-tests.js"
        ],
        "moduleNameMapper": {
            ".+\\.(css|styl|less|sass|scss|png|jpg|ttf|woff|woff2)$": "identity-obj-proxy"
        },
        "moduleFileExtensions": [
            "ts",
            "tsx",
            "js",
            "jsx",
            "json",
            "node"
        ],
        "modulePaths": [
            "<rootDir>"
        ],
        "modulePathIgnorePatterns": [
            "<rootDir>/example/node_modules",
            "<rootDir>/lib/"
        ]
    },
    "@react-native-community/bob": {
        "source": "src",
        "output": "lib",
        "targets": [
            "commonjs",
            "module",
            "typescript"
        ],
        "files": [
            "src/"
        ]
    },
    "eslintIgnore": [
        "node_modules/",
        "lib/"
    ],
    "husky": {
        "hooks": {
            "pre-push": "yarn lint && yarn typescript && yarn test"
        }
    },
    "jest-junit": {
        "reporters": [
            "jest-junit"
        ],
        "output": "./junit.xml",
        "classNameTemplate": "{classname}-{title}",
        "titleTemplate": "{classname}-{title}",
        "ancestorSeparator": " › ",
        "suiteNameTemplate": "{filepath}",
        "usePathForSuiteName": "true"
    }
}<|MERGE_RESOLUTION|>--- conflicted
+++ resolved
@@ -1,11 +1,7 @@
 {
     "name": "@pxblue/react-native-auth-workflow",
     "description": "Re-usable workflow components for Authentication and Registration within Eaton applications.",
-<<<<<<< HEAD
     "version": "3.2.0",
-=======
-    "version": "3.1.0",
->>>>>>> 549c9274
     "license": "BSD-3-Clause",
     "author": {
         "name": "PX Blue",
@@ -50,7 +46,7 @@
         "publish:package": "set npm_config_yes=true && npx -p @pxblue/publish pxb-publish"
     },
     "dependencies": {
-        "@pxblue/react-auth-shared": "^3.1.0",
+        "@pxblue/react-auth-shared": "^3.2.0-beta.0",
         "react-native-status-bar-height": "^2.5.0"
     },
     "peerDependencies": {

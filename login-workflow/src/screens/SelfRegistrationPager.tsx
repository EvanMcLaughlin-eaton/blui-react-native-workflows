/**
 * @packageDocumentation
 * @module Screens
 */

import React, { useEffect, useCallback, useState, ComponentType, useRef } from 'react';

// Nav
import { useNavigation, useRoute } from '@react-navigation/native';

// Hooks
import { useTheme } from 'react-native-paper';

// Screens
import { Eula as EulaScreen } from '../subScreens/Eula';
import { CreateAccount as CreateAccountScreen } from '../subScreens/CreateAccount';
import { VerifyEmail as VerifyEmailScreen } from '../subScreens/VerifyEmail';
import { CreatePassword as CreatePasswordScreen } from '../subScreens/CreatePassword';
import {
    AccountDetails as AccountDetailsScreen,
    AccountDetailInformation as AccountDetailInformationScreen,
    emptyAccountDetailInformation,
} from '../subScreens/AccountDetails';
import { RegistrationComplete as RegistrationCompleteScreen } from '../subScreens/RegistrationComplete';
import { ExistingAccountComplete } from '../subScreens/ExistingAccountComplete';

// Components
import { View, StyleSheet, SafeAreaView, BackHandler, TextInput } from 'react-native';
import ViewPager from 'react-native-pager-view';
import { CloseHeader } from '../components/CloseHeader';
import { KeyboardAwareScrollView } from 'react-native-keyboard-aware-scroll-view';
import { Spinner } from '../components/Spinner';
import { SimpleDialog } from '../components/SimpleDialog';
import { ToggleButton } from '../components/ToggleButton';
import i18n from '../translations/i18n';
import { MobileStepper, Spacer } from '@brightlayer-ui/react-native-components';
import { ThemedDivider as Divider } from '@brightlayer-ui/react-native-components/themed';

// Styles
import * as Colors from '@brightlayer-ui/colors';

// Shared Auth Logic
import {
    // Actions
    RegistrationActions,
    // Hooks
    useLanguageLocale,
    useInjectedUIContext,
    useRegistrationUIActions,
    useRegistrationUIState,
    CustomAccountDetails,
    CustomRegistrationForm,
    AccountDetailsFormProps,
} from '@brightlayer-ui/react-auth-shared';
import { CustomRegistrationDetailsGroup, RegistrationPage } from '../types';
import { Instruction } from '../components/Instruction';
import Color from 'color';

/**
 * @ignore
 */
const makeContainerStyles = (theme: ReactNativePaper.Theme): Record<string, any> =>
    StyleSheet.create({
        safeContainer: {
            height: '100%',
            backgroundColor: theme.colors.surface,
        },
        containerMargins: {
            marginHorizontal: 16,
        },
        fullFlex: {
            flex: 1,
            height: '100%',
        },
        divider: {
            height: 1,
            backgroundColor: theme.dark
                ? Color(Colors.black[200]).alpha(0.36).toString()
                : Color(Colors.black[500]).alpha(0.12).toString(),
        },
        spaceBetween: {
            flexGrow: 1,
            justifyContent: 'space-between',
        },
    });

/**
 * @ignore
 */
const makeStyles = (): Record<string, any> =>
    StyleSheet.create({
        sideBySideButtons: {
            flexDirection: 'row',
            justifyContent: 'space-between',
            alignItems: 'center',
            paddingVertical: 8,
        },
        wideButton: {
            width: '100%',
            alignSelf: 'flex-end',
        },
    });

/**
 * Type for the properties of [[SelfRegistrationPager]].
 *
 * @param code Token from an email deep link for verifying a request to create an account with a specific email.
 * @param email Email associated with the code (optional) `?email=addr%40domain.com`.
 */
type SelfRegistrationPagerParams = {
    code?: string;
    email?: string;
};

/**
 * @param theme (Optional) react-native-paper theme partial to style the component.
 */
type SelfRegistrationPagerProps = {
    theme?: ReactNativePaper.Theme;
};

/**
 * Pager controlling the user self registration screen flow.
 * If the user taps on a deep link they will be taken
 *
 * @category Component
 */
export const SelfRegistrationPager: React.FC<SelfRegistrationPagerProps> = (props) => {
    const { t } = useLanguageLocale();
    const navigation = useNavigation();
    const registrationActions = useRegistrationUIActions();
    const registrationState = useRegistrationUIState();
    const injectedUIContext = useInjectedUIContext();
    const theme = useTheme(props.theme);
    const customRegistrationFormRef = useRef<TextInput>();

    // Styling
    const containerStyles = makeContainerStyles(theme);
    const styles = makeStyles();

    // Local state
    const route = useRoute();
    const routeParams = route.params as SelfRegistrationPagerParams | undefined;
    const [eulaAccepted, setEulaAccepted] = useState(routeParams?.code ? true : false);
    const [password, setPassword] = useState('');
    const [accountDetails, setAccountDetails] = useState<AccountDetailInformationScreen | null>(null);
    const [customAccountDetails, setCustomAccountDetails] = useState<CustomRegistrationDetailsGroup | null>({});
    const [eulaContent, setEulaContent] = useState<string>();
    const [accountAlreadyExists, setAccountAlreadyExists] = useState<boolean>(false);
    const [hasAcknowledgedError, setHasAcknowledgedError] = useState(false);
    const [currentPage, setCurrentPage] = useState(0);

    const viewPager = React.createRef<ViewPager>();

    const [verificationCode, setVerificationCode] = React.useState<string>(routeParams?.code ?? '');
    const [email, setEmail] = React.useState(routeParams?.email ?? '');
    const customSuccess = injectedUIContext.registrationSuccessScreen;
    const customAccountAlreadyExists = injectedUIContext.accountAlreadyExistsScreen;
    const disablePagerAnimations = injectedUIContext.disablePagerAnimation || false;

    // pre-populate values from the route params
    useEffect(() => {
        if (typeof routeParams?.code === 'string') {
            setEulaAccepted(true);
            if (typeof routeParams?.email === 'string') {
                setEmail(routeParams?.email);
            }
            setVerificationCode(routeParams.code);
        }
    }, [route.params, routeParams]);

    // Network state (registration)
    const codeRequestTransit = registrationState.inviteRegistration.codeRequestTransit;
    const codeRequestIsInTransit = codeRequestTransit.transitInProgress;
    const hasCodeRequestTransitError = codeRequestTransit.transitErrorMessage !== null;
    const codeRequestTransitErrorMessage = codeRequestTransit.transitErrorMessage ?? t('blui:MESSAGES.REQUEST_ERROR');
    const codeRequestSuccess = codeRequestTransit.transitSuccess;

    // Network state (registration)
    const registrationTransit = registrationState.inviteRegistration.registrationTransit;
    const registrationIsInTransit = registrationTransit.transitInProgress;
    const hasRegistrationTransitError = registrationTransit.transitErrorMessage !== null;
    const registrationTransitErrorMessage = registrationTransit.transitErrorMessage ?? t('blui:MESSAGES.REQUEST_ERROR');
    const registrationSuccess = registrationTransit.transitSuccess;

    // Network state (invite code validation)
    const isValidationInTransit = registrationState.inviteRegistration.validationTransit.transitInProgress;
    const validationTransitErrorMessage = registrationState.inviteRegistration.validationTransit.transitErrorMessage;
    const hasValidationTransitError =
        registrationState.inviteRegistration.validationTransit.transitErrorMessage !== null;
    const validationSuccess = registrationState.inviteRegistration.validationTransit.transitSuccess;

    // Network state (loading eula)
    const loadEulaTransitErrorMessage = registrationState.eulaTransit.transitErrorMessage;

    // Reset registration and validation state on dismissal
    useEffect(() => {
        if (hasAcknowledgedError) {
            if (hasCodeRequestTransitError)
                registrationActions.dispatch(RegistrationActions.requestRegistrationCodeReset());
            if (hasValidationTransitError)
                registrationActions.dispatch(RegistrationActions.validateUserRegistrationReset());
            if (hasRegistrationTransitError) registrationActions.dispatch(RegistrationActions.registerUserReset());
            setHasAcknowledgedError(false);
        }
        return (): void => {
            registrationActions.dispatch(RegistrationActions.requestRegistrationCodeReset());
            registrationActions.dispatch(RegistrationActions.validateUserRegistrationReset());
            registrationActions.dispatch(RegistrationActions.registerUserReset());
        };
        // eslint-disable-next-line react-hooks/exhaustive-deps
    }, [hasAcknowledgedError]);

    const loadAndCacheEula = async (): Promise<void> => {
        if (!eulaContent) {
            try {
                const eulaText = await registrationActions.actions.loadEULA(i18n.language);
                setEulaContent(eulaText);
            } catch {
                // do nothing
            }
        }
    };

    const onEmailChanged = useCallback((changedEmail: string) => {
        setEmail(changedEmail);
        setVerificationCode('');
    }, []);

    const requestCode = useCallback(async (): Promise<void> => {
        registrationActions.dispatch(RegistrationActions.requestRegistrationCodeReset());
        setHasAcknowledgedError(false);
        try {
            await registrationActions.actions.requestRegistrationCode(email);
        } catch {
            // do nothing
        }
    }, [registrationActions, setHasAcknowledgedError, email]);

    // Page Definitions
    const customDetails = injectedUIContext.customAccountDetails || [];
    const FirstCustomPage: ComponentType<AccountDetailsFormProps> | null =
        customDetails.length > 0 && customDetails[0] ? customDetails[0].component : null;
    const RegistrationPages: RegistrationPage[] = [
        {
            name: 'Eula',
            pageTitle: t('blui:REGISTRATION.STEPS.LICENSE'),
            pageBody: (
                <EulaScreen
                    key={'EulaPage'}
                    eulaAccepted={eulaAccepted}
                    onEulaChanged={setEulaAccepted}
                    loadEula={loadAndCacheEula}
                    htmlEula={injectedUIContext.htmlEula ?? false}
                    eulaError={loadEulaTransitErrorMessage}
                    eulaContent={eulaContent}
                />
            ),
            canGoForward: eulaAccepted,
            canGoBack: true,
        },
        {
            name: 'CreateAccount',
            pageTitle: t('blui:REGISTRATION.STEPS.CREATE_ACCOUNT'),
            pageBody: (
                <CreateAccountScreen
                    key={'CreateAccountPage'}
                    onEmailChanged={onEmailChanged}
                    /* eslint-disable-next-line @typescript-eslint/no-use-before-define */
                    onSubmit={(): void => advancePage(1)}
                    initialEmail={email}
                />
            ),
            canGoForward: email.length > 0,
            canGoBack: true,
        },
        {
            name: 'VerifyEmail',
            pageTitle: t('blui:REGISTRATION.STEPS.VERIFY_EMAIL'),
            pageBody: (
                <VerifyEmailScreen
                    key={'VerifyEmailPage'}
                    initialCode={verificationCode}
                    onVerifyCodeChanged={setVerificationCode}
                    onResendVerificationEmail={(): void => {
                        void requestCode();
                    }}
                    /* eslint-disable-next-line @typescript-eslint/no-use-before-define */
                    onSubmit={(): void => advancePage(1)}
                />
            ),
            canGoForward: verificationCode.length > 0,
            canGoBack: true,
        },
        {
            name: 'CreatePassword',
            pageTitle: t('blui:REGISTRATION.STEPS.PASSWORD'),
            pageBody: (
                <KeyboardAwareScrollView key={'CreatePasswordPage'} contentContainerStyle={[containerStyles.fullFlex]}>
                    <CreatePasswordScreen
                        onPasswordChanged={setPassword}
                        /* eslint-disable-next-line @typescript-eslint/no-use-before-define */
                        onSubmit={(): void => advancePage(1)}
                    />
                </KeyboardAwareScrollView>
            ),
            canGoForward: password.length > 0,
            canGoBack: true,
        },
        {
            name: 'AccountDetails',
            pageTitle: t('blui:REGISTRATION.STEPS.ACCOUNT_DETAILS'),
            pageBody: (
<<<<<<< HEAD
                <View key={'AccountDetailsPage'} style={{ width: '100%', maxWidth: 600 }}>
                    <AccountDetailsScreen
                        onDetailsChanged={setAccountDetails}
                        onSubmit={
                            FirstCustomPage
                                ? (): void => {
                                      customRegistrationFormRef?.current?.focus();
                                  }
                                : accountDetails !== null // && accountDetails.valid
                                ? /* eslint-disable-next-line @typescript-eslint/no-use-before-define */
                                  (): void => advancePage(1)
                                : undefined
                        }
                    >
                        {FirstCustomPage && (
                            <FirstCustomPage
                                onDetailsChanged={(details: CustomAccountDetails | null, valid: boolean): void => {
                                    setCustomAccountDetails({
                                        ...(customAccountDetails || {}),
                                        0: { values: details || {}, valid },
                                    });
                                }}
                                initialDetails={customAccountDetails?.[0]?.values}
                                /* eslint-disable-next-line @typescript-eslint/no-use-before-define */
                                onSubmit={customAccountDetails?.[0]?.valid ? (): void => advancePage(1) : undefined}
                                ref={customRegistrationFormRef}
                            />
                        )}
                    </AccountDetailsScreen>
                </View>
=======
                <AccountDetailsScreen
                    key={'AccountDetailsPage'}
                    onDetailsChanged={setAccountDetails}
                    onSubmit={
                        FirstCustomPage
                            ? (): void => {
                                  /* TODO Focus first field in custom page */
                              }
                            : accountDetails !== null // && accountDetails.valid
                            ? /* eslint-disable-next-line @typescript-eslint/no-use-before-define */
                              (): void => advancePage(1)
                            : undefined
                    }
                >
                    {FirstCustomPage && (
                        <FirstCustomPage
                            onDetailsChanged={(details: CustomAccountDetails | null, valid: boolean): void => {
                                setCustomAccountDetails({
                                    ...(customAccountDetails || {}),
                                    0: { values: details || {}, valid },
                                });
                            }}
                            initialDetails={customAccountDetails?.[0]?.values}
                            /* eslint-disable-next-line @typescript-eslint/no-use-before-define */
                            onSubmit={customAccountDetails?.[0]?.valid ? (): void => advancePage(1) : undefined}
                        />
                    )}
                </AccountDetailsScreen>
>>>>>>> a4bf6c1d
            ),
            canGoForward: accountDetails !== null, // &&
            // accountDetails.valid,
            canGoBack: true,
        },
    ]
        .concat(
            // Custom injected pages
            customDetails
                .slice(1)
                .filter((item: CustomRegistrationForm | null) => item !== null)
                // @ts-ignore there won't be any nulls after we filter them
                .map((page: CustomRegistrationForm, i: number) => {
                    const PageComponent = page.component;
                    return {
                        name: `CustomPage${i + 1}`,
                        pageTitle: page.title || t('blui:REGISTRATION.STEPS.ACCOUNT_DETAILS'),
                        pageBody: (
                            <SafeAreaView
                                key={`CustomDetailsPage_${i + 1}`}
                                style={{ width: '100%', flexDirection: 'row', justifyContent: 'center' }}
                            >
                                <View style={{ width: '100%', maxWidth: 600 }}>
                                    <KeyboardAwareScrollView>
                                        {page.instructions && (
                                            <Instruction text={page.instructions} style={{ marginHorizontal: 16 }} />
                                        )}
                                        <View style={{ flex: 1, marginHorizontal: 16 }}>
                                            <PageComponent
                                                onDetailsChanged={(
                                                    details: CustomAccountDetails | null,
                                                    valid: boolean
                                                ): void => {
                                                    setCustomAccountDetails({
                                                        ...customAccountDetails,
                                                        [i + 1]: { values: details || {}, valid },
                                                    });
                                                }}
                                                initialDetails={customAccountDetails?.[i + 1]?.values}
                                                onSubmit={
                                                    customAccountDetails?.[i + 1]?.valid
                                                        ? /* eslint-disable-next-line @typescript-eslint/no-use-before-define */
                                                          (): void => advancePage(1)
                                                        : undefined
                                                }
                                                ref={customRegistrationFormRef}
                                            />
                                        </View>
                                    </KeyboardAwareScrollView>
                                </View>
                            </SafeAreaView>
                        ),
                        canGoForward: customAccountDetails ? customAccountDetails?.[i + 1]?.valid : false,
                        canGoBack: true,
                    };
                })
        )
        .concat([
            {
                name: 'Complete',
                pageTitle: t('blui:REGISTRATION.STEPS.COMPLETE'),
                pageBody: (
                    <RegistrationCompleteScreen
                        key={'RegistrationCompletePage'}
                        firstName={accountDetails?.firstName ?? ''}
                        lastName={accountDetails?.lastName ?? ''}
                        email={registrationState.inviteRegistration.email ?? t('blui:REGISTRATION.UNKNOWN_EMAIL')}
                        organization={
                            registrationState.inviteRegistration.organizationName ??
                            t('blui:REGISTRATION.UNKNOWN_ORGANIZATION')
                        }
                    />
                ),
                canGoForward: true,
                canGoBack: false,
            },
        ]);
    const isLastStep = currentPage === RegistrationPages.length - 1;
    const isFirstStep = currentPage === 0;
    const CompletePage = RegistrationPages.length - 1;
    const CreateAccountPage = RegistrationPages.findIndex((item) => item.name === 'CreateAccount');
    const VerifyEmailPage = RegistrationPages.findIndex((item) => item.name === 'VerifyEmail');
    const CreatePasswordPage = RegistrationPages.findIndex((item) => item.name === 'CreatePassword');

    // If there is a code and it is not confirmed, go to the verify screen
    useEffect((): void => {
        if (verificationCode && !codeRequestSuccess) {
            setCurrentPage(VerifyEmailPage);
        }
    }, [codeRequestSuccess, verificationCode, VerifyEmailPage]);

    useEffect(() => {
        if (currentPage === RegistrationPages.length - 2 && registrationSuccess) {
            setCurrentPage(CompletePage);
        }
        // eslint-disable-next-line react-hooks/exhaustive-deps
    }, [registrationSuccess]);

    useEffect(() => {
        if (currentPage === CreateAccountPage && codeRequestSuccess) {
            setCurrentPage(VerifyEmailPage);
        }
        // eslint-disable-next-line react-hooks/exhaustive-deps
    }, [codeRequestSuccess]);

    const validateCode = useCallback(async (): Promise<void> => {
        setHasAcknowledgedError(false);
        try {
            const registrationComplete = await registrationActions.actions.validateUserRegistrationRequest(
                verificationCode,
                email
            );
            if (registrationComplete) {
                setAccountAlreadyExists(true);
            }
        } catch {
            // do nothing
        }
    }, [setHasAcknowledgedError, registrationActions, verificationCode, email, setAccountAlreadyExists]);

    useEffect(() => {
        if (currentPage === VerifyEmailPage && validationSuccess) {
            setCurrentPage(CreatePasswordPage);
        }
        // eslint-disable-next-line react-hooks/exhaustive-deps
    }, [validationSuccess]);

    // Spinner - shows if registration, code validation, or EULA loading is in progress
    const spinner =
        registrationIsInTransit || isValidationInTransit || codeRequestIsInTransit ? (
            <Spinner />
        ) : !eulaContent && !loadEulaTransitErrorMessage ? (
            <Spinner loadingText={t('blui:REGISTRATION.EULA.LOADING')} />
        ) : (
            <></>
        );

    // View pager
    useEffect(() => {
        if (currentPage === CompletePage || disablePagerAnimations) {
            requestAnimationFrame(() => viewPager.current?.setPageWithoutAnimation(currentPage));
        } else {
            requestAnimationFrame(() => viewPager.current?.setPage(currentPage));
        }
    }, [currentPage, viewPager, CompletePage, disablePagerAnimations]);

    // Network state (loading eula)
    const errorBodyText =
        (hasCodeRequestTransitError && codeRequestTransitErrorMessage) ||
        (hasValidationTransitError && validationTransitErrorMessage) ||
        (hasRegistrationTransitError && registrationTransitErrorMessage) ||
        registrationTransitErrorMessage;
    const errorDialog = (
        <SimpleDialog
            title={t('blui:MESSAGES.ERROR')}
            bodyText={t(errorBodyText)}
            visible={
                !hasAcknowledgedError &&
                (hasRegistrationTransitError || hasValidationTransitError || hasCodeRequestTransitError)
            }
            onDismiss={(): void => {
                setHasAcknowledgedError(true);
            }}
        />
    );

    const attemptRegistration = useCallback(async (): Promise<void> => {
        setHasAcknowledgedError(false);

        let flattenedDetails = {};
        Object.keys(customAccountDetails || {}).forEach((key) => {
            flattenedDetails = { ...flattenedDetails, ...(customAccountDetails || {})[parseInt(key, 10)].values };
        });

        try {
            await registrationActions.actions.completeRegistration(
                {
                    password: password,
                    accountDetails: { ...(accountDetails ?? emptyAccountDetailInformation), ...flattenedDetails },
                },
                verificationCode,
                email
            );
        } catch {
            // do nothing
        }
    }, [
        setHasAcknowledgedError,
        registrationActions,
        password,
        accountDetails,
        customAccountDetails,
        verificationCode,
        email,
    ]);

    // Screen transition logic
    const canProgress = useCallback(
        (): boolean => RegistrationPages[currentPage].canGoForward ?? false,
        [RegistrationPages, currentPage]
    );
    const canGoBackProgress = useCallback(
        (): boolean => RegistrationPages[currentPage].canGoBack ?? true,
        [RegistrationPages, currentPage]
    );

    const advancePage = useCallback(
        (delta = 0): void => {
            if (delta === 0) {
                return;
            } else if (isFirstStep && delta < 0) {
                navigation.navigate('Login');
            } else if (isLastStep && delta > 0) {
                navigation.navigate('Login');
            } else {
                // If this is the last user-entry step of the invite flow, it is time to make a network call
                // Check > 0 so advancing backwards does not risk going into the completion block
                if (
                    currentPage === RegistrationPages.length - 2 &&
                    !registrationSuccess &&
                    canProgress() &&
                    delta > 0
                ) {
                    void attemptRegistration();
                } else if (
                    currentPage === CreateAccountPage &&
                    !codeRequestIsInTransit &&
                    canProgress() &&
                    (delta as number) > 0
                ) {
                    void requestCode();
                } else if (
                    currentPage === VerifyEmailPage &&
                    !isValidationInTransit &&
                    canProgress() &&
                    (delta as number) > 0
                ) {
                    void validateCode();
                } else {
                    setCurrentPage(currentPage + (delta as number));
                }
            }
        },
        [
            isFirstStep,
            isLastStep,
            navigation,
            currentPage,
            attemptRegistration,
            canProgress,
            codeRequestIsInTransit,
            isValidationInTransit,
            registrationSuccess,
            requestCode,
            validateCode,
            CreateAccountPage,
            RegistrationPages.length,
            VerifyEmailPage,
        ]
    );

    const backLogic = useCallback((): void => {
        if (isFirstStep) {
            navigation.navigate('Login');
        } else if (canGoBackProgress()) {
            advancePage(-1);
        } else if (isLastStep) {
            navigation.navigate('Login');
        }
    }, [navigation, isFirstStep, isLastStep, canGoBackProgress, advancePage]);

    // Navigate appropriately with the hardware back button on android
    React.useEffect(() => {
        const onBackPress = (): boolean => {
            backLogic();
            return true;
        };

        BackHandler.addEventListener('hardwareBackPress', onBackPress);
        return (): void => BackHandler.removeEventListener('hardwareBackPress', onBackPress);
        // eslint-disable-next-line react-hooks/exhaustive-deps
    }, [currentPage]);

    const pageTitle = (): string => RegistrationPages[currentPage].pageTitle || '';

    let buttonArea: JSX.Element;
    if (isLastStep) {
        buttonArea = (
            <View style={[styles.sideBySideButtons, containerStyles.containerMargins]}>
                <ToggleButton
                    text={t('blui:ACTIONS.CONTINUE')}
                    style={{ width: '100%', alignSelf: 'flex-end' }}
                    onPress={(): void => advancePage(1)}
                />
            </View>
        );
    } else {
        buttonArea = (
            <>
                <Divider style={containerStyles.divider} />
                <MobileStepper
                    styles={{ root: [{ flex: 0 }] }}
                    steps={RegistrationPages.length}
                    activeStep={currentPage}
                    leftButton={
                        isFirstStep ? (
                            <Spacer flex={0} width={100} />
                        ) : (
                            <ToggleButton
                                text={t('blui:ACTIONS.BACK')}
                                style={{ width: 100, alignSelf: 'flex-start' }}
                                outlined={true}
                                disabled={!canGoBackProgress()}
                                onPress={(): void => advancePage(-1)}
                            />
                        )
                    }
                    rightButton={
                        <ToggleButton
                            text={t('blui:ACTIONS.NEXT')}
                            style={{ width: 100, alignSelf: 'flex-end' }}
                            disabled={!canProgress()}
                            onPress={(): void => advancePage(1)}
                        />
                    }
                />
            </>
        );
    }

    return !accountAlreadyExists ? (
        <View style={{ flex: 1 }}>
            {spinner}
            {errorDialog}
            {(!customSuccess || !isLastStep) && (
                <>
                    <CloseHeader
                        title={pageTitle()}
                        backAction={(): void => navigation.navigate('Login')}
                        backgroundColor={
                            isLastStep
                                ? (theme.dark ? theme.colors.actionPalette.active : theme.colors.primary) ||
                                  theme.colors.primary
                                : undefined
                        }
                    />
                    <SafeAreaView style={[containerStyles.spaceBetween, { backgroundColor: theme.colors.surface }]}>
                        <ViewPager
                            ref={viewPager}
                            initialPage={0}
                            scrollEnabled={false}
                            transitionStyle="scroll"
                            style={{ flex: 1 }}
                        >
                            {RegistrationPages.map((page) => page.pageBody)}
                        </ViewPager>
                        {buttonArea}
                    </SafeAreaView>
                </>
            )}
            {customSuccess && isLastStep && (
                <>
                    {typeof customSuccess === 'function' &&
                        customSuccess(navigation, { accountDetails: accountDetails, email: email })}
                    {typeof customSuccess !== 'function' && customSuccess}
                </>
            )}
        </View>
    ) : (
        <View style={{ flex: 1 }}>
            {!customAccountAlreadyExists && (
                <>
                    <CloseHeader
                        title={t('blui:REGISTRATION.STEPS.COMPLETE')}
                        backAction={(): void => navigation.navigate('Login')}
                        backgroundColor={
                            (theme.dark ? theme.colors.actionPalette.active : theme.colors.primary) ||
                            theme.colors.primary
                        }
                    />
                    <SafeAreaView style={[containerStyles.safeContainer, { flex: 1 }]}>
                        <View style={{ flex: 1 }}>
                            <ExistingAccountComplete />
                        </View>
                        <View style={[styles.sideBySideButtons, containerStyles.containerMargins]}>
                            <ToggleButton
                                text={t('blui:ACTIONS.CONTINUE')}
                                style={{ width: '100%', alignSelf: 'flex-end' }}
                                onPress={(): void => navigation.navigate('Login')}
                            />
                        </View>
                    </SafeAreaView>
                </>
            )}
            {customAccountAlreadyExists && (
                <>
                    {typeof customAccountAlreadyExists === 'function' && customAccountAlreadyExists(navigation)}
                    {typeof customAccountAlreadyExists !== 'function' && customAccountAlreadyExists}
                </>
            )}
        </View>
    );
};<|MERGE_RESOLUTION|>--- conflicted
+++ resolved
@@ -311,7 +311,6 @@
             name: 'AccountDetails',
             pageTitle: t('blui:REGISTRATION.STEPS.ACCOUNT_DETAILS'),
             pageBody: (
-<<<<<<< HEAD
                 <View key={'AccountDetailsPage'} style={{ width: '100%', maxWidth: 600 }}>
                     <AccountDetailsScreen
                         onDetailsChanged={setAccountDetails}
@@ -342,36 +341,6 @@
                         )}
                     </AccountDetailsScreen>
                 </View>
-=======
-                <AccountDetailsScreen
-                    key={'AccountDetailsPage'}
-                    onDetailsChanged={setAccountDetails}
-                    onSubmit={
-                        FirstCustomPage
-                            ? (): void => {
-                                  /* TODO Focus first field in custom page */
-                              }
-                            : accountDetails !== null // && accountDetails.valid
-                            ? /* eslint-disable-next-line @typescript-eslint/no-use-before-define */
-                              (): void => advancePage(1)
-                            : undefined
-                    }
-                >
-                    {FirstCustomPage && (
-                        <FirstCustomPage
-                            onDetailsChanged={(details: CustomAccountDetails | null, valid: boolean): void => {
-                                setCustomAccountDetails({
-                                    ...(customAccountDetails || {}),
-                                    0: { values: details || {}, valid },
-                                });
-                            }}
-                            initialDetails={customAccountDetails?.[0]?.values}
-                            /* eslint-disable-next-line @typescript-eslint/no-use-before-define */
-                            onSubmit={customAccountDetails?.[0]?.valid ? (): void => advancePage(1) : undefined}
-                        />
-                    )}
-                </AccountDetailsScreen>
->>>>>>> a4bf6c1d
             ),
             canGoForward: accountDetails !== null, // &&
             // accountDetails.valid,
